--- conflicted
+++ resolved
@@ -1,11 +1,8 @@
 import { useState, useEffect, useRef } from 'react';
 import VocalMirror from './VocalMirror';
 
-<<<<<<< HEAD
+
 type AppState = 'idle' | 'ready' | 'recording' | 'playing' | 'recording_and_playing' | 'paused' | 'error';
-=======
-type AppState = 'idle' | 'ready' | 'recording' | 'playing' | 'paused' | 'error' | 'loading';
->>>>>>> 348fd148
 
 function App() {
   const [state, setState] = useState<AppState>('idle');
@@ -49,19 +46,19 @@
         setError(null);
         await vocalMirrorRef.current.startRecording();
         break;
-      
+
       case 'recording':
       case 'playing':
         // Pause the vocal mirror to break the auto-cycle
         vocalMirrorRef.current.pause();
         break;
-      
+
       case 'paused':
         // Resume the auto-cycle by starting recording
         vocalMirrorRef.current.resume();
         await vocalMirrorRef.current.startRecording();
         break;
-      
+
       case 'error':
         setError(null);
         setState('idle');
@@ -71,7 +68,7 @@
 
   const buttonText = {
     idle: 'Ready',
-    ready: 'Ready', 
+    ready: 'Ready',
     recording: 'Listening',
     playing: 'Playing',
     recording_and_playing: 'Recording',
@@ -91,15 +88,15 @@
     loading: 'Initializing...'
   }[state] || state;
 
-  const formatVolume = (volumeDb: number | null) => 
+  const formatVolume = (volumeDb: number | null) =>
     volumeDb === null || volumeDb === -Infinity ? 'Silent' : `${volumeDb.toFixed(1)} dB`;
 
   return (
     <div id="wrapper">
       <h1>Vocal Mirror</h1>
       <div className="copy">
-        Vocal Mirror is a simple web tool to enable vocal practice with rapid feedback. 
-        Vocal Mirror will listen for you to speak or sing, and then replay that to you 
+        Vocal Mirror is a simple web tool to enable vocal practice with rapid feedback.
+        Vocal Mirror will listen for you to speak or sing, and then replay that to you
         as soon as you stop.
       </div>
       <div id="display">
@@ -108,8 +105,8 @@
             Error: {error}
           </div>
         )}
-        
-        <button 
+
+        <button
           className={`button center status-button ${state === 'recording' || state === 'recording_and_playing' ? 'recording' : ''} ${state === 'playing' || state === 'recording_and_playing' ? 'playing' : ''}`}
           onClick={handleButtonClick}
           disabled={false}
@@ -119,13 +116,13 @@
             <div className="status-text">{statusText}</div>
           </div>
         </button>
-        
+
         {(state === 'recording' || state === 'recording_and_playing') && volume !== null && (
           <div className="subHeading">
             Volume: <span className="cost">{formatVolume(volume)}</span>
           </div>
         )}
-        
+
         {state === 'recording' && (
           <div className="subHeading">
             <small>
@@ -134,7 +131,7 @@
             </small>
           </div>
         )}
-        
+
         {state === 'playing' && (
           <div className="subHeading">
             <small>
