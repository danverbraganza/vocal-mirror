--- conflicted
+++ resolved
@@ -6,7 +6,7 @@
 
 function App() {
   console.log('App: Component rendering');
-  
+
   const [state, setState] = useState<AppState>('idle');
   const [volume, setVolume] = useState<number | null>(null);
   const [bufferDuration, setBufferDuration] = useState(0);
@@ -16,7 +16,7 @@
 
   useEffect(() => {
     console.log('App: useEffect running');
-    
+
     try {
       // Initialize VocalMirror when component mounts
       const vocalMirror = new VocalMirror({
@@ -62,7 +62,7 @@
 
   const handleButtonClick = async () => {
     console.log('App: Button clicked');
-    
+
     if (!vocalMirrorRef.current) {
       console.log('App: No vocalMirrorRef');
       return;
@@ -190,69 +190,65 @@
           />
         </div>
       </div>
-<<<<<<< HEAD
+      <div className="resources-section">
+        <h2>Vocal Training Resources</h2>
+        <p>Enhance your vocal skills with these recommended books and resources:</p>
+
+        <div className="resources-grid">
+          <a href="https://rogerlove.com/set-your-voice-free3/" target="_blank" rel="noopener noreferrer" className="resource-card">
+            <div className="resource-header">
+              <h3>Set Your Voice Free</h3>
+              <span className="resource-author">Roger Love & Donna Frazier</span>
+            </div>
+            <p className="resource-description">
+              Singing & speaking voice improvement with revolutionary "middle voice" technique
+            </p>
+          </a>
+
+          <a href="https://www.amazon.com/Freeing-Natural-Voice-Practice-Language/dp/0896762505" target="_blank" rel="noopener noreferrer" className="resource-card">
+            <div className="resource-header">
+              <h3>Freeing the Natural Voice</h3>
+              <span className="resource-author">Kristin Linklater</span>
+            </div>
+            <p className="resource-description">
+              Liberating your natural voice through exercises developed over 30 years
+            </p>
+          </a>
+
+          <a href="https://www.chicagoreviewpress.com/the-voice-book-products-9781641603300.php" target="_blank" rel="noopener noreferrer" className="resource-card">
+            <div className="resource-header">
+              <h3>The Voice Book</h3>
+              <span className="resource-author">Kate DeVore & Starr Cookman</span>
+            </div>
+            <p className="resource-description">
+              Voice care, protection, and improvement with scientific methods
+            </p>
+          </a>
+
+          <a href="https://www.amazon.com/Your-Voice-How-Use-Confidence/dp/0863698263" target="_blank" rel="noopener noreferrer" className="resource-card">
+            <div className="resource-header">
+              <h3>Your Voice and How to Use It</h3>
+              <span className="resource-author">Cicely Berry</span>
+            </div>
+            <p className="resource-description">
+              Practical exercises for relaxation, breathing, and vocal flexibility
+            </p>
+          </a>
+
+          <a href="https://uad-lab.slhs.phhp.ufl.edu/2021/03/26/vocal-function-exercises/" target="_blank" rel="noopener noreferrer" className="resource-card">
+            <div className="resource-header">
+              <h3>Vocal Function Exercises</h3>
+              <span className="resource-author">Joseph Stemple</span>
+            </div>
+            <p className="resource-description">
+              Evidence-based therapeutic exercises for vocal rehabilitation
+            </p>
+          </a>
+        </div>
+      </div>
       <footer className="attribution-footer">
         Made with <a href="https://imbue.com?utm_source=vocal-mirror&utm_medium=web-app&utm_campaign=attribution&utm_content=danverbraganza.com" target="_blank" rel="noopener noreferrer">Sculptor by Imbue</a>
       </footer>
-=======
-
-      <div className="resources-section">
-        <h2>Vocal Training Resources</h2>
-        <p>Enhance your vocal skills with these recommended books and resources:</p>
-        
-        <div className="resources-grid">
-          <a href="https://rogerlove.com/set-your-voice-free3/" target="_blank" rel="noopener noreferrer" className="resource-card">
-            <div className="resource-header">
-              <h3>Set Your Voice Free</h3>
-              <span className="resource-author">Roger Love & Donna Frazier</span>
-            </div>
-            <p className="resource-description">
-              Singing & speaking voice improvement with revolutionary "middle voice" technique
-            </p>
-          </a>
-
-          <a href="https://www.amazon.com/Freeing-Natural-Voice-Practice-Language/dp/0896762505" target="_blank" rel="noopener noreferrer" className="resource-card">
-            <div className="resource-header">
-              <h3>Freeing the Natural Voice</h3>
-              <span className="resource-author">Kristin Linklater</span>
-            </div>
-            <p className="resource-description">
-              Liberating your natural voice through exercises developed over 30 years
-            </p>
-          </a>
-
-          <a href="https://www.chicagoreviewpress.com/the-voice-book-products-9781641603300.php" target="_blank" rel="noopener noreferrer" className="resource-card">
-            <div className="resource-header">
-              <h3>The Voice Book</h3>
-              <span className="resource-author">Kate DeVore & Starr Cookman</span>
-            </div>
-            <p className="resource-description">
-              Voice care, protection, and improvement with scientific methods
-            </p>
-          </a>
-
-          <a href="https://www.amazon.com/Your-Voice-How-Use-Confidence/dp/0863698263" target="_blank" rel="noopener noreferrer" className="resource-card">
-            <div className="resource-header">
-              <h3>Your Voice and How to Use It</h3>
-              <span className="resource-author">Cicely Berry</span>
-            </div>
-            <p className="resource-description">
-              Practical exercises for relaxation, breathing, and vocal flexibility
-            </p>
-          </a>
-
-          <a href="https://uad-lab.slhs.phhp.ufl.edu/2021/03/26/vocal-function-exercises/" target="_blank" rel="noopener noreferrer" className="resource-card">
-            <div className="resource-header">
-              <h3>Vocal Function Exercises</h3>
-              <span className="resource-author">Joseph Stemple</span>
-            </div>
-            <p className="resource-description">
-              Evidence-based therapeutic exercises for vocal rehabilitation
-            </p>
-          </a>
-        </div>
-      </div>
->>>>>>> aea269c5
     </div>
   );
 }
